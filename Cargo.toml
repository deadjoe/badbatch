--- conflicted
+++ resolved
@@ -15,9 +15,6 @@
 path = "src/lib.rs"
 
 [dependencies]
-<<<<<<< HEAD
-# Error handling
-=======
 # Core dependencies
 tokio = { version = "1.47", features = ["full"] }
 serde = { version = "1.0", features = ["derive"] }
@@ -25,17 +22,24 @@
 tracing = "0.1"
 tracing-subscriber = "0.3"
 anyhow = "1.0"
->>>>>>> 1ee4d158
 thiserror = "1.0"
+
+# Configuration
+env_logger = "0.10"
+
+# Async runtime
+uuid = { version = "1.0", features = ["v4", "serde"] }
 
 # Synchronization primitives
 parking_lot = { version = "0.12", features = ["deadlock_detection"] }
 crossbeam-utils = "0.8"
 core_affinity = "0.8"
+chrono = { version = "0.4.41", features = ["serde"] }
 
 [dev-dependencies]
 # Testing and benchmarking
 criterion = { version = "0.5", features = ["html_reports", "async_tokio"] }
+tokio-test = "0.4"
 crossbeam = "0.8"  # For performance comparison benchmarks
 proptest = "1.0"  # Property-based testing
 
@@ -59,8 +63,8 @@
 debug = true
 
 [lints.clippy]
-# Unified clippy strictness - all warnings as errors (consistent with CI/scripts)
-all = { level = "deny", priority = -1 }
+# Match GitHub Actions clippy strictness - all warnings as errors
+all = { level = "warn", priority = -1 }
 uninlined_format_args = "deny"
 
 # Benchmark configurations
